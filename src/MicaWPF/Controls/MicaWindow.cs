﻿using MicaWPF.Extensions;

namespace MicaWPF.Controls;
public class MicaWindow : Window
{
    public static readonly DependencyProperty MarginMaximizedProperty = DependencyProperty.Register(nameof(MarginMaximized), typeof(Thickness), typeof(MicaWindow));
<<<<<<< HEAD
    public static readonly DependencyProperty TitleBarContentProperty = DependencyProperty.Register(nameof(TitleBarContent), typeof(UIElement), typeof(MicaWindow));

    public bool IsThemeAware { get; set; } = true;
    public bool IsWaitingForManualThemeChange { get; set; } = false;
    public WindowsTheme Theme { get; set; } = WindowsTheme.Auto;
    public BackdropType SystemBackdropType { get; set; } = BackdropType.Mica;
    public int CaptionHeight { get; set; } = 20;
    public UIElement TitleBarContent { get; set; }

    public SolidColorBrush? Accent
=======
    public static readonly DependencyProperty ChangeTitleColorWhenInactiveProperty = DependencyProperty.Register(nameof(ChangeTitleColorWhenInactive), typeof(bool), typeof(MicaWindow) , new UIPropertyMetadata(true));

    public Thickness? MarginMaximized
>>>>>>> f636107e
    {
        get => (Thickness)GetValue(MarginMaximizedProperty);
        set => SetValue(MarginMaximizedProperty, value);
    }

    public bool ChangeTitleColorWhenInactive
    {
        get => (bool)GetValue(MarginMaximizedProperty);
        set => SetValue(MarginMaximizedProperty, value);
    }

    public BackdropType SystemBackdropType { get; set; } = BackdropType.Mica;
    public int CaptionHeight { get; set; } = 20;

    static MicaWindow()
    {
        if (OsHelper.GlobalOsVersion is not OsVersion.Windows11Before22523 and not OsVersion.Windows11After22523)
        {
            DefaultStyleKeyProperty.OverrideMetadata(typeof(MicaWindow), new FrameworkPropertyMetadata(typeof(MicaWindow)));
        }
    }

    protected override void OnPropertyChanged(DependencyPropertyChangedEventArgs e)
    {
        if (e.Property.Name is nameof(WindowState))
        {
            if ((WindowState)e.NewValue == WindowState.Maximized)
            {
                MarginMaximized = new Thickness(6);
            }
            else
            {
                MarginMaximized = new Thickness(0);
            }
        }
        base.OnPropertyChanged(e);
    }

    public override void OnApplyTemplate()
    {
        this.EnableMica(SystemBackdropType, CaptionHeight);
        base.OnApplyTemplate();
    }

    public MicaWindow()
    {
        CommandBindings.Add(new CommandBinding(SystemCommands.CloseWindowCommand, OnCloseWindow));
        CommandBindings.Add(new CommandBinding(SystemCommands.MaximizeWindowCommand, OnMaximizeWindow, OnCanResizeWindow));
        CommandBindings.Add(new CommandBinding(SystemCommands.MinimizeWindowCommand, OnMinimizeWindow, OnCanMinimizeWindow));
        CommandBindings.Add(new CommandBinding(SystemCommands.RestoreWindowCommand, OnRestoreWindow, OnCanResizeWindow));

        var myResourceDictionary = new ResourceDictionary
        {
            Source = new Uri("/MicaWPF;component/Themes/Generic.xaml", UriKind.RelativeOrAbsolute)
        };

        Style = myResourceDictionary["MicaWindow11"] as Style;
    }

    private void OnCanResizeWindow(object sender, CanExecuteRoutedEventArgs e)
    {
        e.CanExecute = ResizeMode is ResizeMode.CanResize or ResizeMode.CanResizeWithGrip;
    }

    private void OnCanMinimizeWindow(object sender, CanExecuteRoutedEventArgs e)
    {
        e.CanExecute = ResizeMode != ResizeMode.NoResize;
    }

    private void OnCloseWindow(object target, ExecutedRoutedEventArgs e)
    {
        SystemCommands.CloseWindow(this);
    }

    private void OnMaximizeWindow(object target, ExecutedRoutedEventArgs e)
    {
        SystemCommands.MaximizeWindow(this);
    }

    private void OnMinimizeWindow(object target, ExecutedRoutedEventArgs e)
    {
        SystemCommands.MinimizeWindow(this);
    }

    private void OnRestoreWindow(object target, ExecutedRoutedEventArgs e)
    {
        SystemCommands.RestoreWindow(this);
    }
}<|MERGE_RESOLUTION|>--- conflicted
+++ resolved
@@ -4,22 +4,18 @@
 public class MicaWindow : Window
 {
     public static readonly DependencyProperty MarginMaximizedProperty = DependencyProperty.Register(nameof(MarginMaximized), typeof(Thickness), typeof(MicaWindow));
-<<<<<<< HEAD
     public static readonly DependencyProperty TitleBarContentProperty = DependencyProperty.Register(nameof(TitleBarContent), typeof(UIElement), typeof(MicaWindow));
+    public static readonly DependencyProperty ChangeTitleColorWhenInactiveProperty = DependencyProperty.Register(nameof(ChangeTitleColorWhenInactive), typeof(bool), typeof(MicaWindow) , new UIPropertyMetadata(true));
 
     public bool IsThemeAware { get; set; } = true;
     public bool IsWaitingForManualThemeChange { get; set; } = false;
     public WindowsTheme Theme { get; set; } = WindowsTheme.Auto;
     public BackdropType SystemBackdropType { get; set; } = BackdropType.Mica;
     public int CaptionHeight { get; set; } = 20;
-    public UIElement TitleBarContent { get; set; }
 
     public SolidColorBrush? Accent
-=======
-    public static readonly DependencyProperty ChangeTitleColorWhenInactiveProperty = DependencyProperty.Register(nameof(ChangeTitleColorWhenInactive), typeof(bool), typeof(MicaWindow) , new UIPropertyMetadata(true));
 
     public Thickness? MarginMaximized
->>>>>>> f636107e
     {
         get => (Thickness)GetValue(MarginMaximizedProperty);
         set => SetValue(MarginMaximizedProperty, value);
@@ -29,6 +25,11 @@
     {
         get => (bool)GetValue(MarginMaximizedProperty);
         set => SetValue(MarginMaximizedProperty, value);
+    }
+
+    public UIElement TitleBarContent    {
+        get => (UIElement)GetValue(TitleBarContentProperty);
+        set => SetValue(TitleBarContentProperty, value);
     }
 
     public BackdropType SystemBackdropType { get; set; } = BackdropType.Mica;
