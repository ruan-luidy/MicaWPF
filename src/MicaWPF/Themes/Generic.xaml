<ResourceDictionary
    xmlns="http://schemas.microsoft.com/winfx/2006/xaml/presentation"
    xmlns:x="http://schemas.microsoft.com/winfx/2006/xaml"
    xmlns:helpers="clr-namespace:MicaWPF.Converters"
    xmlns:local="clr-namespace:MicaWPF.Controls">

    <helpers:IsNullConverter x:Key="IsNullConverter" />

    <Style x:Key="WindowButtonStyle" TargetType="{x:Type Button}">
        <Setter Property="Background" Value="Transparent" />
        <Setter Property="HorizontalContentAlignment" Value="Center" />
        <Setter Property="VerticalContentAlignment" Value="Center" />
        <Setter Property="Padding" Value="1" />
        <Setter Property="Template">
            <Setter.Value>
                <ControlTemplate TargetType="{x:Type Button}">
                    <Grid Background="{TemplateBinding Background}">
                        <ContentPresenter
                            x:Name="contentPresenter"
                            Margin="{TemplateBinding Padding}"
                            HorizontalAlignment="{TemplateBinding HorizontalContentAlignment}"
                            VerticalAlignment="{TemplateBinding VerticalContentAlignment}"
                            RecognizesAccessKey="True"
                            SnapsToDevicePixels="{TemplateBinding SnapsToDevicePixels}" />
                    </Grid>
                    <ControlTemplate.Triggers>
                        <Trigger Property="IsMouseOver" Value="True">
                            <Setter Property="Background" Value="{DynamicResource MicaWPF.GradientBrushes.ControlElevationBorder}" />
                        </Trigger>
                        <Trigger Property="IsPressed" Value="True">
                            <Setter Property="Background" Value="{DynamicResource MicaWPF.GradientBrushes.ControlElevationBorder}" />
                            <Setter TargetName="contentPresenter" Property="Opacity" Value=".5" />
                        </Trigger>
                        <Trigger Property="IsEnabled" Value="false">
                            <Setter TargetName="contentPresenter" Property="Opacity" Value=".5" />
                        </Trigger>
                    </ControlTemplate.Triggers>
                </ControlTemplate>
            </Setter.Value>
        </Setter>
    </Style>

    <Style x:Key="CloseButtonStyle" TargetType="{x:Type Button}">
        <Setter Property="Background" Value="Transparent" />
        <Setter Property="HorizontalContentAlignment" Value="Center" />
        <Setter Property="VerticalContentAlignment" Value="Center" />
        <Setter Property="Padding" Value="1" />
        <Setter Property="Template">
            <Setter.Value>
                <ControlTemplate TargetType="{x:Type Button}">
                    <Grid Background="{TemplateBinding Background}">
                        <ContentPresenter
                            x:Name="contentPresenter"
                            Margin="{TemplateBinding Padding}"
                            HorizontalAlignment="{TemplateBinding HorizontalContentAlignment}"
                            VerticalAlignment="{TemplateBinding VerticalContentAlignment}"
                            RecognizesAccessKey="True"
                            SnapsToDevicePixels="{TemplateBinding SnapsToDevicePixels}" />
                    </Grid>
                    <ControlTemplate.Triggers>
                        <Trigger Property="IsMouseOver" Value="True">
                            <Setter Property="Background" Value="#C42B1C" />
                        </Trigger>
                        <Trigger Property="IsPressed" Value="True">
                            <Setter Property="Background" Value="#B4271C" />
                        </Trigger>
                        <Trigger Property="IsEnabled" Value="false">
                            <Setter TargetName="contentPresenter" Property="Opacity" Value=".5" />
                        </Trigger>
                    </ControlTemplate.Triggers>
                </ControlTemplate>
            </Setter.Value>
        </Setter>
    </Style>

    <Style TargetType="{x:Type local:MicaWindow}">
        <Setter Property="Background" Value="{DynamicResource MicaWPF.Brushes.ApplicationBackground}" />
        <Setter Property="Foreground" Value="{DynamicResource MicaWPF.Brushes.TextFillColorPrimary}" />
        <Setter Property="ResizeMode" Value="CanResize" />
        <Setter Property="UseLayoutRounding" Value="True" />
        <Setter Property="TextOptions.TextFormattingMode" Value="Display" />
        <Setter Property="Template">
            <Setter.Value>
                <ControlTemplate TargetType="{x:Type local:MicaWindow}">
                    <Border
                        x:Name="WindowBorder"
                        Margin="{Binding Source={x:Static SystemParameters.WindowNonClientFrameThickness}}"
                        Background="{Binding Background, RelativeSource={RelativeSource Mode=FindAncestor, AncestorType=local:MicaWindow}}"
                        BorderBrush="{DynamicResource MicaWPF.Brushes.SystemAccent}"
                        BorderThickness="1">
                        <Grid>
                            <Border BorderThickness="1">
                                <AdornerDecorator>
                                    <Grid x:Name="LayoutRoot">
                                        <Grid.RowDefinitions>
                                            <RowDefinition Height="32" />
                                            <RowDefinition Height="*" />
                                        </Grid.RowDefinitions>
                                        <DockPanel
                                            Grid.Row="0"
                                            Grid.RowSpan="3"
                                            Margin="7">
                                            <StackPanel
                                                x:Name="TitleStackPanel"
                                                Margin="10,5,5,5"
                                                DockPanel.Dock="Top"
                                                Orientation="Horizontal"
                                                Visibility="Collapsed">
                                                <Image
                                                    Height="15"
                                                    Margin="5,0,0,0"
                                                    VerticalAlignment="Center"
                                                    RenderOptions.BitmapScalingMode="HighQuality"
                                                    Source="{TemplateBinding Icon}" />
                                                <TextBlock
                                                    x:Name="TitleTextBlock"
                                                    Margin="5,0,0,0"
                                                    VerticalAlignment="Center"
                                                    FontSize="12"
                                                    Foreground="{TemplateBinding Foreground}"
                                                    Text="{TemplateBinding Title}" />
<<<<<<< HEAD
                                                <ContentControl Margin="5,0,0,0" Content="{TemplateBinding TitleBarContent}" />
=======
>>>>>>> f636107e
                                            </StackPanel>
                                            <Grid DockPanel.Dock="Bottom">
                                                <ContentPresenter />
                                            </Grid>
                                        </DockPanel>
                                        <ContentPresenter />
                                        <Rectangle
                                            x:Name="HeaderBackground"
                                            Grid.Row="0"
                                            Height="25"
                                            VerticalAlignment="Top"
                                            Fill="{Binding Background, RelativeSource={RelativeSource Mode=FindAncestor, AncestorType=local:MicaWindow}}" />
                                        <StackPanel
                                            Grid.Row="0"
                                            HorizontalAlignment="Right"
                                            VerticalAlignment="Top"
                                            Orientation="Horizontal"
                                            WindowChrome.IsHitTestVisibleInChrome="True">
                                            <Button
                                                Command="{Binding Source={x:Static SystemCommands.MinimizeWindowCommand}}"
                                                Foreground="{Binding Foreground, RelativeSource={RelativeSource Mode=FindAncestor, AncestorType=local:MicaWindow}}"
                                                Style="{StaticResource WindowButtonStyle}"
                                                ToolTip="minimize">
                                                <Button.Content>
                                                    <Grid Width="46" Height="32">
                                                        <Path
                                                            Width="10"
                                                            Height="10"
                                                            HorizontalAlignment="Center"
                                                            VerticalAlignment="Center"
                                                            Data="M1 0.5 L0 0.5"
                                                            Stretch="Uniform"
                                                            Stroke="{Binding Foreground, RelativeSource={RelativeSource Mode=FindAncestor, AncestorType=Button}}"
                                                            StrokeThickness="1" />
                                                    </Grid>
                                                </Button.Content>
                                            </Button>
                                            <Grid Margin="1,0,1,0">
                                                <Button
                                                    x:Name="Restore"
                                                    Command="{Binding Source={x:Static SystemCommands.RestoreWindowCommand}}"
                                                    Foreground="{Binding Foreground, RelativeSource={RelativeSource Mode=FindAncestor, AncestorType=local:MicaWindow}}"
                                                    Style="{StaticResource WindowButtonStyle}"
                                                    ToolTip="restore"
                                                    Visibility="Collapsed">
                                                    <Button.Content>
                                                        <Grid
                                                            Width="46"
                                                            Height="32"
                                                            UseLayoutRounding="True">
                                                            <Path
                                                                Width="10"
                                                                Height="10"
                                                                HorizontalAlignment="Center"
                                                                VerticalAlignment="Center"
                                                                Data="M0 0.2 L0.8 0.2 M0 01 L0.8 1 M0.8 1 L0.8 0.2 M0 0.2 L0 1 M0.3 0 L0.95 0 M01 0.05 L1 0.7"
                                                                Stretch="Uniform"
                                                                Stroke="{Binding Foreground, RelativeSource={RelativeSource Mode=FindAncestor, AncestorType=Button}}"
                                                                StrokeThickness="1" />
                                                        </Grid>
                                                    </Button.Content>
                                                </Button>
                                                <Button
                                                    x:Name="Maximize"
                                                    Command="{Binding Source={x:Static SystemCommands.MaximizeWindowCommand}}"
                                                    Foreground="{Binding Foreground, RelativeSource={RelativeSource Mode=FindAncestor, AncestorType=local:MicaWindow}}"
                                                    Style="{StaticResource WindowButtonStyle}"
                                                    ToolTip="maximize">
                                                    <Button.Content>
                                                        <Grid Width="46" Height="32">
                                                            <Path
                                                                Width="10"
                                                                Height="10"
                                                                HorizontalAlignment="Center"
                                                                VerticalAlignment="Center"
                                                                Data="M0.025 0 L0.975 0 M0.025 1 L0.975 1 M1 0.975 L1 0.025 M0 0.025 L0 0.975"
                                                                Stretch="Uniform"
                                                                Stroke="{Binding Foreground, RelativeSource={RelativeSource Mode=FindAncestor, AncestorType=Button}}"
                                                                StrokeThickness="1" />
                                                        </Grid>
                                                    </Button.Content>
                                                </Button>
                                            </Grid>
                                            <Button
                                                Command="{Binding Source={x:Static SystemCommands.CloseWindowCommand}}"
                                                Foreground="{Binding Foreground, RelativeSource={RelativeSource Mode=FindAncestor, AncestorType=local:MicaWindow}}"
                                                Style="{StaticResource CloseButtonStyle}"
                                                ToolTip="close">
                                                <Button.Content>
                                                    <Grid Width="46" Height="32">
                                                        <Path
                                                            Width="10"
                                                            Height="10"
                                                            HorizontalAlignment="Center"
                                                            VerticalAlignment="Center"
                                                            Data="M0,0 L1,1 M0,1 L1,0"
                                                            Stretch="Uniform"
                                                            Stroke="{Binding Foreground, RelativeSource={RelativeSource Mode=FindAncestor, AncestorType=Button}}"
                                                            StrokeThickness="1" />
                                                    </Grid>
                                                </Button.Content>
                                            </Button>
                                        </StackPanel>
                                    </Grid>
                                </AdornerDecorator>
                            </Border>
                        </Grid>
                    </Border>
                    <ControlTemplate.Triggers>
                        <MultiDataTrigger>
                            <MultiDataTrigger.Conditions>
                                <Condition Binding="{Binding RelativeSource={x:Static RelativeSource.Self}, Path=IsActive}" Value="False" />
                                <Condition Binding="{Binding RelativeSource={x:Static RelativeSource.Self}, Path=ChangeTitleColorWhenInactive}" Value="True" />
                            </MultiDataTrigger.Conditions>
                            <Setter TargetName="TitleTextBlock" Property="Foreground" Value="{DynamicResource MicaWPF.Brushes.TextFillColorDisabled}" />
                        </MultiDataTrigger>
                        <DataTrigger Binding="{Binding RelativeSource={x:Static RelativeSource.Self}, Path=Icon, Converter={StaticResource IsNullConverter}}" Value="False">
                            <Setter TargetName="TitleStackPanel" Property="Visibility" Value="Visible" />
                        </DataTrigger>
                        <DataTrigger Binding="{Binding RelativeSource={x:Static RelativeSource.Self}, Path=Title, Converter={StaticResource IsNullConverter}}" Value="False">
                            <Setter TargetName="TitleStackPanel" Property="Visibility" Value="Visible" />
                        </DataTrigger>
                        <Trigger Property="WindowState" Value="Maximized">
                            <Setter TargetName="Maximize" Property="Visibility" Value="Collapsed" />
                            <Setter TargetName="Restore" Property="Visibility" Value="Visible" />
                            <Setter TargetName="LayoutRoot" Property="Margin" Value="7" />
                        </Trigger>
                        <Trigger Property="WindowState" Value="Normal">
                            <Setter TargetName="Maximize" Property="Visibility" Value="Visible" />
                            <Setter TargetName="Restore" Property="Visibility" Value="Collapsed" />
                        </Trigger>
                    </ControlTemplate.Triggers>
                </ControlTemplate>
            </Setter.Value>
        </Setter>
        <Setter Property="WindowChrome.WindowChrome">
            <Setter.Value>
                <WindowChrome
                    CornerRadius="0"
                    GlassFrameThickness="1"
                    UseAeroCaptionButtons="False" />
            </Setter.Value>
        </Setter>
    </Style>

    <Style x:Key="MicaWindow11" TargetType="{x:Type local:MicaWindow}">
        <Setter Property="Foreground" Value="{DynamicResource MicaWPF.Brushes.TextFillColorPrimary}" />
        <Setter Property="Template">
            <Setter.Value>
                <ControlTemplate TargetType="{x:Type local:MicaWindow}">
                    <Grid>
                        <DockPanel Margin="{TemplateBinding MarginMaximized}">
                            <StackPanel
                                x:Name="TitleStackPanel"
                                Margin="10,5,5,5"
                                DockPanel.Dock="Top"
                                Orientation="Horizontal"
                                Visibility="Collapsed">
                                <Image
                                    Height="15"
                                    Margin="5,0,0,0"
                                    VerticalAlignment="Center"
                                    RenderOptions.BitmapScalingMode="HighQuality"
                                    Source="{TemplateBinding Icon}" />
                                <TextBlock
                                    x:Name="TitleTextBlock"
                                    Margin="5,0,0,0"
                                    VerticalAlignment="Center"
                                    FontSize="12"
                                    Foreground="{TemplateBinding Foreground}"
                                    Text="{TemplateBinding Title}" />
<<<<<<< HEAD
                                <ContentControl Margin="5,0,0,0" Content="{TemplateBinding TitleBarContent}" />
=======
>>>>>>> f636107e
                            </StackPanel>
                            <Grid DockPanel.Dock="Bottom">
                                <ContentPresenter />
                            </Grid>
                        </DockPanel>
                    </Grid>
                    <ControlTemplate.Triggers>
                        <DataTrigger Binding="{Binding RelativeSource={x:Static RelativeSource.Self}, Path=Icon, Converter={StaticResource IsNullConverter}}" Value="False">
                            <Setter TargetName="TitleStackPanel" Property="Visibility" Value="Visible" />
                        </DataTrigger>
                        <DataTrigger Binding="{Binding RelativeSource={x:Static RelativeSource.Self}, Path=Title, Converter={StaticResource IsNullConverter}}" Value="False">
                            <Setter TargetName="TitleStackPanel" Property="Visibility" Value="Visible" />
                        </DataTrigger>
                        <MultiDataTrigger>
                            <MultiDataTrigger.Conditions>
                                <Condition Binding="{Binding RelativeSource={x:Static RelativeSource.Self}, Path=IsActive}" Value="False" />
                                <Condition Binding="{Binding RelativeSource={x:Static RelativeSource.Self}, Path=ChangeTitleColorWhenInactive}" Value="True" />
                            </MultiDataTrigger.Conditions>
                            <Setter TargetName="TitleTextBlock" Property="Foreground" Value="{DynamicResource MicaWPF.Brushes.TextFillColorDisabled}" />
                        </MultiDataTrigger>
                    </ControlTemplate.Triggers>
                </ControlTemplate>
            </Setter.Value>
        </Setter>
    </Style>

</ResourceDictionary><|MERGE_RESOLUTION|>--- conflicted
+++ resolved
@@ -119,10 +119,7 @@
                                                     FontSize="12"
                                                     Foreground="{TemplateBinding Foreground}"
                                                     Text="{TemplateBinding Title}" />
-<<<<<<< HEAD
                                                 <ContentControl Margin="5,0,0,0" Content="{TemplateBinding TitleBarContent}" />
-=======
->>>>>>> f636107e
                                             </StackPanel>
                                             <Grid DockPanel.Dock="Bottom">
                                                 <ContentPresenter />
@@ -294,10 +291,7 @@
                                     FontSize="12"
                                     Foreground="{TemplateBinding Foreground}"
                                     Text="{TemplateBinding Title}" />
-<<<<<<< HEAD
                                 <ContentControl Margin="5,0,0,0" Content="{TemplateBinding TitleBarContent}" />
-=======
->>>>>>> f636107e
                             </StackPanel>
                             <Grid DockPanel.Dock="Bottom">
                                 <ContentPresenter />
